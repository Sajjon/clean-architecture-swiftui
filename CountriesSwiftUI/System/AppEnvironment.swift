//
//  AppEnvironment.swift
//  CountriesSwiftUI
//
//  Created by Alexey Naumov on 09.11.2019.
//  Copyright © 2019 Alexey Naumov. All rights reserved.
//

import UIKit
import Combine

struct AppEnvironment {
    let container: DIContainer
    let systemEventsHandler: SystemEventsHandler
}

extension AppEnvironment {
    
    static func bootstrap() -> AppEnvironment {
        let appState = Store<AppState>(AppState())
        /*
         To see the deep linking in action:
         
         1. Launch the app in iOS 13.4 simulator (or newer)
         2. Subscribe on Push Notifications with "Allow Push" button
         3. Minimize the app
         4. Drag & drop "push_with_deeplink.apns" into the Simulator window
         5. Tap on the push notification
         
         Alternatively, just copy the code below before the "return" and launch:
         
            DispatchQueue.main.async {
                deepLinksHandler.open(deepLink: .showCountryFlag(alpha3Code: "AFG"))
            }
        */
        let session = configuredURLSession()
        let webRepositories = configuredWebRepositories(session: session)
<<<<<<< HEAD
        let services = configuredServices(appState: appState, webRepositories: webRepositories)
        let systemEventsHandler = RealSystemEventsHandler(appState: appState)
        let diContainer = DIContainer(appState: appState, services: services)
=======
        let dbRepositories = configuredDBRepositories(appState: appState)
        let interactors = configuredInteractors(appState: appState,
                                                dbRepositories: dbRepositories,
                                                webRepositories: webRepositories)
        let diContainer = DIContainer(appState: appState, interactors: interactors)
        let deepLinksHandler = RealDeepLinksHandler(container: diContainer)
        let pushNotificationsHandler = RealPushNotificationsHandler(deepLinksHandler: deepLinksHandler)
        let systemEventsHandler = RealSystemEventsHandler(
            container: diContainer, deepLinksHandler: deepLinksHandler,
            pushNotificationsHandler: pushNotificationsHandler,
            pushTokenWebRepository: webRepositories.pushTokenWebRepository)
>>>>>>> f23d9e98
        return AppEnvironment(container: diContainer,
                              systemEventsHandler: systemEventsHandler)
    }
    
    private static func configuredURLSession() -> URLSession {
        let configuration = URLSessionConfiguration.default
        configuration.timeoutIntervalForRequest = 60
        configuration.timeoutIntervalForResource = 120
        configuration.waitsForConnectivity = true
        configuration.httpMaximumConnectionsPerHost = 5
        configuration.requestCachePolicy = .returnCacheDataElseLoad
        return URLSession(configuration: configuration)
    }
    
    private static func configuredWebRepositories(session: URLSession) -> DIContainer.WebRepositories {
        let countriesWebRepository = RealCountriesWebRepository(
            session: session,
            baseURL: "https://restcountries.eu/rest/v2")
        let imageWebRepository = RealImageWebRepository(
            session: session,
            baseURL: "https://ezgif.com")
        let pushTokenWebRepository = RealPushTokenWebRepository(
            session: session,
            baseURL: "https://fake.backend.com")
        return .init(imageRepository: imageWebRepository,
                     countriesRepository: countriesWebRepository,
                     pushTokenWebRepository: pushTokenWebRepository)
    }
    
    private static func configuredDBRepositories(appState: Store<AppState>) -> DIContainer.DBRepositories {
        let persistentStore = CoreDataStack(version: CoreDataStack.Version.actual)
        let countriesDBRepository = RealCountriesDBRepository(persistentStore: persistentStore)
        return .init(countriesRepository: countriesDBRepository)
    }
    
<<<<<<< HEAD
    private static func configuredServices(appState: Store<AppState>,
                                           webRepositories: WebRepositoriesContainer
    ) -> DIContainer.Services {
        let countriesService = RealCountriesService(
=======
    private static func configuredInteractors(appState: Store<AppState>,
                                              dbRepositories: DIContainer.DBRepositories,
                                              webRepositories: DIContainer.WebRepositories
    ) -> DIContainer.Interactors {
        
        let countriesInteractor = RealCountriesInteractor(
>>>>>>> f23d9e98
            webRepository: webRepositories.countriesRepository,
            dbRepository: dbRepositories.countriesRepository,
            appState: appState)
<<<<<<< HEAD
        let imagesService = RealImagesService(
            webRepository: webRepositories.imageRepository)
        return .init(countriesService: countriesService,
                     imagesService: imagesService)
=======
        
        let imagesInteractor = RealImagesInteractor(
            webRepository: webRepositories.imageRepository)
        
        let userPermissionsInteractor = RealUserPermissionsInteractor(
            appState: appState, openAppSettings: {
                URL(string: UIApplication.openSettingsURLString).flatMap {
                    UIApplication.shared.open($0, options: [:], completionHandler: nil)
                }
            })
        
        return .init(countriesInteractor: countriesInteractor,
                     imagesInteractor: imagesInteractor,
                     userPermissionsInteractor: userPermissionsInteractor)
>>>>>>> f23d9e98
    }
}

extension DIContainer {
    struct WebRepositories {
        let imageRepository: ImageWebRepository
        let countriesRepository: CountriesWebRepository
        let pushTokenWebRepository: PushTokenWebRepository
    }
    
    struct DBRepositories {
        let countriesRepository: CountriesDBRepository
    }
}<|MERGE_RESOLUTION|>--- conflicted
+++ resolved
@@ -35,23 +35,17 @@
         */
         let session = configuredURLSession()
         let webRepositories = configuredWebRepositories(session: session)
-<<<<<<< HEAD
-        let services = configuredServices(appState: appState, webRepositories: webRepositories)
-        let systemEventsHandler = RealSystemEventsHandler(appState: appState)
-        let diContainer = DIContainer(appState: appState, services: services)
-=======
         let dbRepositories = configuredDBRepositories(appState: appState)
-        let interactors = configuredInteractors(appState: appState,
+        let services = configuredServices(appState: appState,
                                                 dbRepositories: dbRepositories,
                                                 webRepositories: webRepositories)
-        let diContainer = DIContainer(appState: appState, interactors: interactors)
+        let diContainer = DIContainer(appState: appState, services: services)
         let deepLinksHandler = RealDeepLinksHandler(container: diContainer)
         let pushNotificationsHandler = RealPushNotificationsHandler(deepLinksHandler: deepLinksHandler)
         let systemEventsHandler = RealSystemEventsHandler(
             container: diContainer, deepLinksHandler: deepLinksHandler,
             pushNotificationsHandler: pushNotificationsHandler,
             pushTokenWebRepository: webRepositories.pushTokenWebRepository)
->>>>>>> f23d9e98
         return AppEnvironment(container: diContainer,
                               systemEventsHandler: systemEventsHandler)
     }
@@ -87,43 +81,29 @@
         return .init(countriesRepository: countriesDBRepository)
     }
     
-<<<<<<< HEAD
     private static func configuredServices(appState: Store<AppState>,
-                                           webRepositories: WebRepositoriesContainer
+                                           dbRepositories: DIContainer.DBRepositories,
+                                           webRepositories: DIContainer.WebRepositories
     ) -> DIContainer.Services {
+        
         let countriesService = RealCountriesService(
-=======
-    private static func configuredInteractors(appState: Store<AppState>,
-                                              dbRepositories: DIContainer.DBRepositories,
-                                              webRepositories: DIContainer.WebRepositories
-    ) -> DIContainer.Interactors {
-        
-        let countriesInteractor = RealCountriesInteractor(
->>>>>>> f23d9e98
             webRepository: webRepositories.countriesRepository,
             dbRepository: dbRepositories.countriesRepository,
             appState: appState)
-<<<<<<< HEAD
+        
         let imagesService = RealImagesService(
             webRepository: webRepositories.imageRepository)
-        return .init(countriesService: countriesService,
-                     imagesService: imagesService)
-=======
         
-        let imagesInteractor = RealImagesInteractor(
-            webRepository: webRepositories.imageRepository)
-        
-        let userPermissionsInteractor = RealUserPermissionsInteractor(
+        let userPermissionsService = RealUserPermissionsService(
             appState: appState, openAppSettings: {
                 URL(string: UIApplication.openSettingsURLString).flatMap {
                     UIApplication.shared.open($0, options: [:], completionHandler: nil)
                 }
             })
         
-        return .init(countriesInteractor: countriesInteractor,
-                     imagesInteractor: imagesInteractor,
-                     userPermissionsInteractor: userPermissionsInteractor)
->>>>>>> f23d9e98
+        return .init(countriesService: countriesService,
+                     imagesService: imagesService,
+                     userPermissionsService: userPermissionsService)
     }
 }
 
